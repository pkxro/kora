--- conflicted
+++ resolved
@@ -4,11 +4,7 @@
 use common::{load_config, signer::KoraSigner};
 use dotenv::dotenv;
 use kora::{
-<<<<<<< HEAD
-    common::{self, tk::TurnkeySigner, vault_signer::VaultSigner, SolanaMemorySigner},
-=======
-    common::{self, SolanaMemorySigner},
->>>>>>> 2ef367df
+    common::{self, vault_signer::VaultSigner, SolanaMemorySigner},
     rpc,
 };
 use tk_rs::TurnkeySigner;
